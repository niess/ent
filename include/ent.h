--- conflicted
+++ resolved
@@ -447,11 +447,7 @@
  * __Error codes__
  *
  *     ENT_RETURN_DOMAIN_ERROR     Some input parameter is inconsistent or an
-<<<<<<< HEAD
- *                                 inconsistent step value was returned.
-=======
- * inconsistent step value was returned.
->>>>>>> 34a498bf
+* inconsistent step value was returned.
  */
 enum ent_return ent_transport(struct ent_physics * physics,
     struct ent_context * context, struct ent_state * state,
